name = "LightLattices"
uuid = "c2d87ffe-efce-4f64-b293-8fcb5ddda528"
authors = ["Grigory Starkov <grigorii.starkov@gmail.com>"]
version = "0.2.0"

[deps]
DocStringExtensions = "ffbed154-4ef7-542d-bbb7-c09d3a79fcae"
RecursiveArrayTools = "731186ca-8d62-57ce-b412-fbd966d074cd"
StaticArrays = "90137ffa-7385-5640-81b9-e52037218182"

[compat]
<<<<<<< HEAD
DocStringExtensions = "^0.8.3"
RecursiveArrayTools = "^2.2.0, 3"
=======
DocStringExtensions = "^0.8.3, 0.9"
RecursiveArrayTools = "^2.2.0"
>>>>>>> 64e0acb3
StaticArrays = "^0.12.5, ^1.0.1"
julia = "1, ^1.5.2"

[extras]
Test = "8dfed614-e22c-5e08-85e1-65c5234f0b40"
Unitful = "1986cc42-f94f-5a68-af5c-568840ba703d"

[targets]
test = ["Unitful", "Test"]<|MERGE_RESOLUTION|>--- conflicted
+++ resolved
@@ -9,13 +9,8 @@
 StaticArrays = "90137ffa-7385-5640-81b9-e52037218182"
 
 [compat]
-<<<<<<< HEAD
-DocStringExtensions = "^0.8.3"
 RecursiveArrayTools = "^2.2.0, 3"
-=======
 DocStringExtensions = "^0.8.3, 0.9"
-RecursiveArrayTools = "^2.2.0"
->>>>>>> 64e0acb3
 StaticArrays = "^0.12.5, ^1.0.1"
 julia = "1, ^1.5.2"
 
